# agents/coder.py
from openai import OpenAI
from .base import Agent
from ..schemas import PlanMessage, CodeMessage
from ..utils.config import get_settings
from typing import Optional
import json, textwrap

class Coder(Agent):
    def __init__(self):
        super().__init__("Coder")
        self.client = OpenAI(api_key=get_settings().openai_api_key)

<<<<<<< HEAD
    def run(self, plan: PlanMessage) -> CodeMessage:
#         system_msg = """You are an expert ICPC competitive programmer.
=======
    def run(self, plan: PlanMessage, patch: Optional[str] = None) -> CodeMessage:
        if patch:
            self.log.info(f"🩹 Applying patch: {patch}")
        
        # Build system message based on whether we have a patch
        if patch:
            system_msg = f"""You are an expert ICPC competitive programmer applying a performance optimization patch.

PATCH TO APPLY: {patch}

Generate EXACTLY this JSON format:
{{"code_cpp": "your_optimized_cpp_code_here"}}

CRITICAL RULES:
- Write efficient ISO C++17 code ONLY
- MUST apply the optimization specified in the patch above
- Include all necessary headers (#include <iostream>, etc.)
- Use proper competitive programming template
- In the JSON, escape ALL special characters: use \\n for newlines, \\t for tabs, \\" for quotes
- Ensure valid JSON - test your response before sending
- NO explanation, just the JSON with properly escaped code
- Make sure the C++ code compiles WITHOUT SYNTAX ERRORS
- Pay special attention to matching quotes, semicolons, and braces
- Always end cout statements with endl (NOT string newlines)  
- Test every quote character is properly escaped in JSON
- Focus on the specific optimization mentioned in the patch

Example valid JSON:
{{"code_cpp": "#include <iostream>\\n#include <unordered_map>\\nusing namespace std;\\n\\nint main() {{\\n    // optimized code here\\n    return 0;\\n}}"}}"""
        else:
            system_msg = """You are an expert ICPC competitive programmer.
>>>>>>> d7cfc3b0
        
# Generate EXACTLY this JSON format:
# {"code_cpp": "your_cpp_code_here"}

# CRITICAL RULES:
# - Write efficient ISO C++17 code ONLY
# - Include all necessary headers (#include <iostream>, etc.)
# - Use proper competitive programming template
# - In the JSON, escape ALL special characters: use \\n for newlines, \\t for tabs, \\" for quotes
# - Ensure valid JSON - test your response before sending
# - NO explanation, just the JSON with properly escaped code
# - Make sure the C++ code compiles without errors

# Example valid JSON:
# {"code_cpp": "#include <iostream>\\nusing namespace std;\\n\\nint main() {\\n    int a, b;\\n    cin >> a >> b;\\n    cout << a + b << endl;\\n    return 0;\\n}"}
# """

        system_msg = """You are an expert ICPC competitive programmer.
Write code to solve the problem.

CRITICAL RULES:
- Write efficient ISO C++17 code ONLY
- Include all necessary headers (#include <iostream>, etc.)
<<<<<<< HEAD
- NO explanation, just the code
- Make sure the C++ code compiles without errors
=======
- Use proper competitive programming template
- In the JSON, escape ALL special characters: use \\n for newlines, \\t for tabs, \\" for quotes
- Ensure valid JSON - test your response before sending
- NO explanation, just the JSON with properly escaped code
- Make sure the C++ code compiles WITHOUT SYNTAX ERRORS
- Pay special attention to matching quotes, semicolons, and braces
- Always end cout statements with endl (NOT string newlines)  
- Test every quote character is properly escaped in JSON
>>>>>>> d7cfc3b0

Example valid Response:
#include <iostream> using namespace std; int main() {int a, b; cin >> a >> b; cout << a + b << endl; return 0;}
"""

        # Build user message based on whether we have a patch
        if patch:
            user_msg = f"""Apply the optimization patch to solve this problem:

ORIGINAL PLAN:
Algorithm: {plan.algorithm}
Input bounds: {plan.input_bounds}
Constraints: {plan.constraints}

OPTIMIZATION PATCH TO APPLY:
{patch}

Generate optimized C++ code that implements the algorithm while applying the specific optimization mentioned in the patch."""
        else:
            user_msg = f"Generate C++ code for this plan:\nAlgorithm: {plan.algorithm}\nInput bounds: {plan.input_bounds}\nConstraints: {plan.constraints}"
        
        self.log.info(f"🤖 LLM REQUEST to gpt-4.1:")
        self.log.info(f"System: {system_msg[:200]}...")
        self.log.info(f"User: {user_msg[:200]}...")
        
        resp = self.client.chat.completions.create(
            model="gpt-4.1",
            messages=[{"role": "system", "content": system_msg},
                      {"role": "user", "content": user_msg}],
            temperature=0.1,
            max_tokens=1024,
        )
        
        code_text = resp.choices[0].message.content.strip()
        self.log.info(f"📥 LLM RESPONSE from gpt-4.1: {code_text}")
        
        # Extract JSON from markdown code blocks if present
        if "```" in code_text:
            code_text = code_text.split("```")[1]
            if code_text.startswith("json"):
                code_text = code_text[4:]
        code_text = code_text.strip()
        

        
        try:
<<<<<<< HEAD
            cpp_code = code_text
            # Fix newline encoding in the C++ code - handle multiple formats
            # cpp_code = code_data["code_cpp"]
            # cpp_code = cpp_code.replace('\\n', '\n').replace('\\t', '\t').replace('\\"', '"')
=======
            code_data = json.loads(code_text)

            
            # Fix newline encoding in the C++ code - handle multiple formats
            cpp_code = code_data["code_cpp"]
            # Only decode newlines that are NOT inside string literals
            # First, replace escaped quotes to protect them
            cpp_code = cpp_code.replace('\\"', '###ESCAPED_QUOTE###')
            # Now safely decode the structural escapes
            cpp_code = cpp_code.replace('\\n', '\n').replace('\\t', '\t')
            # Restore escaped quotes
            cpp_code = cpp_code.replace('###ESCAPED_QUOTE###', '"')
            
            self.log.info(f"Decoded C++ code:\n{cpp_code}")
>>>>>>> d7cfc3b0
            
            # Basic validation - ensure it has includes
            if "#include" not in cpp_code:
                self.log.warning("Generated code missing includes, adding basic ones")
                cpp_code = "#include <iostream>\n#include <vector>\n#include <algorithm>\nusing namespace std;\n\n" + cpp_code
                
            # Additional validation - check for common syntax issues
            if "cout" in cpp_code and "endl" not in cpp_code and "\\n" not in cpp_code:
                self.log.warning("Generated code might be missing proper output formatting")
            
            # Check for unterminated strings and fix common cout issues
            if 'cout << ' in cpp_code:
                lines = cpp_code.split('\n')
                for i, line in enumerate(lines):
                    # Fix specific patterns that cause issues
                    if 'cout << ' in line:
                        # Replace problematic newline patterns with endl
                        if '" << "\\n"' in line:
                            lines[i] = line.replace('" << "\\n"', '" << endl')
                        elif '<< "\\n"' in line:
                            lines[i] = line.replace('<< "\\n"', '<< endl')
                        elif "'" in line and "\\n" in line:
                            # Replace single quotes with double quotes for newlines
                            lines[i] = line.replace("'\\n'", "endl")
                        elif "'" in line and line.count("'") % 2 != 0:
                            # Fix unterminated single quotes
                            self.log.warning(f"Fixing unterminated single quote in line {i+1}: {line}")
                            lines[i] = line.replace("'", "").replace("cout << max_val <<", "cout << max_val << endl") + ";"
                        elif '"' in line and line.count('"') % 2 != 0:
                            # Fix unterminated double quotes  
                            self.log.warning(f"Fixing unterminated double quote in line {i+1}: {line}")
                            lines[i] = line.replace('"', '').replace("cout << max_val <<", "cout << max_val << endl") + ";"
                cpp_code = '\n'.join(lines)
            
            code = CodeMessage(
                task_id=plan.task_id,
                iteration=plan.iteration,
                code_cpp=cpp_code
            )
            

            
        except Exception as e:
            self.log.error(f"Malformed code response: {e}\n{code_text}")
            # Fallback to simple template
            fallback_code = """#include <iostream>
#include <vector>
#include <algorithm>
using namespace std;

int main() {
    // Simple solution template
    int n;
    cin >> n;
    cout << n << endl;
    return 0;
}"""
            code = CodeMessage(
                task_id=plan.task_id,
                iteration=plan.iteration,
                code_cpp=fallback_code
            )
            self.log.warning("⚠️ Using fallback code due to parsing error")
        
        self.log.info("Coder completed successfully")
        return code<|MERGE_RESOLUTION|>--- conflicted
+++ resolved
@@ -11,10 +11,6 @@
         super().__init__("Coder")
         self.client = OpenAI(api_key=get_settings().openai_api_key)
 
-<<<<<<< HEAD
-    def run(self, plan: PlanMessage) -> CodeMessage:
-#         system_msg = """You are an expert ICPC competitive programmer.
-=======
     def run(self, plan: PlanMessage, patch: Optional[str] = None) -> CodeMessage:
         if patch:
             self.log.info(f"🩹 Applying patch: {patch}")
@@ -46,7 +42,6 @@
 {{"code_cpp": "#include <iostream>\\n#include <unordered_map>\\nusing namespace std;\\n\\nint main() {{\\n    // optimized code here\\n    return 0;\\n}}"}}"""
         else:
             system_msg = """You are an expert ICPC competitive programmer.
->>>>>>> d7cfc3b0
         
 # Generate EXACTLY this JSON format:
 # {"code_cpp": "your_cpp_code_here"}
@@ -70,10 +65,6 @@
 CRITICAL RULES:
 - Write efficient ISO C++17 code ONLY
 - Include all necessary headers (#include <iostream>, etc.)
-<<<<<<< HEAD
-- NO explanation, just the code
-- Make sure the C++ code compiles without errors
-=======
 - Use proper competitive programming template
 - In the JSON, escape ALL special characters: use \\n for newlines, \\t for tabs, \\" for quotes
 - Ensure valid JSON - test your response before sending
@@ -82,7 +73,6 @@
 - Pay special attention to matching quotes, semicolons, and braces
 - Always end cout statements with endl (NOT string newlines)  
 - Test every quote character is properly escaped in JSON
->>>>>>> d7cfc3b0
 
 Example valid Response:
 #include <iostream> using namespace std; int main() {int a, b; cin >> a >> b; cout << a + b << endl; return 0;}
@@ -129,12 +119,6 @@
 
         
         try:
-<<<<<<< HEAD
-            cpp_code = code_text
-            # Fix newline encoding in the C++ code - handle multiple formats
-            # cpp_code = code_data["code_cpp"]
-            # cpp_code = cpp_code.replace('\\n', '\n').replace('\\t', '\t').replace('\\"', '"')
-=======
             code_data = json.loads(code_text)
 
             
@@ -149,7 +133,6 @@
             cpp_code = cpp_code.replace('###ESCAPED_QUOTE###', '"')
             
             self.log.info(f"Decoded C++ code:\n{cpp_code}")
->>>>>>> d7cfc3b0
             
             # Basic validation - ensure it has includes
             if "#include" not in cpp_code:
